--- conflicted
+++ resolved
@@ -2,18 +2,12 @@
 use clap::Parser;
 use hoosh::cli::{handle_agent, handle_config, handle_conversations};
 use hoosh::{
-<<<<<<< HEAD
-    cli::{Cli, Commands, ConfigAction, ConversationsAction},
+    cli::{Cli, Commands},
     config::AppConfig,
-    console::{console, init_console},
     parser::MessageParser,
     storage::ConversationStorage,
     tool_executor::ToolExecutor,
-=======
-    cli::{Cli, Commands},
-    config::AppConfig,
     console::init_console,
->>>>>>> c7f2500f
 };
 
 #[tokio::main]
@@ -39,7 +33,6 @@
         }
         Some(Commands::Conversations { action }) => {
             handle_conversations(action)?;
-<<<<<<< HEAD
         }
         None => {
             handle_chat(
@@ -119,10 +112,114 @@
         #[cfg(feature = "openai-compatible")]
         name if matches!(name, "openai" | "ollama" | "groq") => {
             OpenAICompatibleBackend::create(backend_config, name)
-=======
->>>>>>> c7f2500f
-        }
-        None => {
+        }
+        _ => {
+            let mut available = vec!["mock"];
+            #[cfg(feature = "together-ai")]
+            available.push("together_ai");
+            #[cfg(feature = "openai-compatible")]
+            available.extend_from_slice(&["openai", "ollama", "groq"]);
+            #[cfg(feature = "anthropic")]
+            available.push("anthropic");
+
+            anyhow::bail!(
+                "Unknown backend: {}. Available backends: {}",
+                backend_name,
+                available.join(", ")
+            );
+        }
+    }
+}
+
+fn handle_conversations(action: ConversationsAction) -> Result<()> {
+    match action {
+        ConversationsAction::List => {
+            let storage = ConversationStorage::with_default_path()?;
+            let conversations = storage.list_conversations()?;
+
+            if conversations.is_empty() {
+                console().plain("No conversations found.");
+                return Ok(());
+            }
+
+            for conv in conversations {
+                console().plain(&format!("{:<25} {}", conv.id, conv.title));
+            }
+        }
+    }
+    Ok(())
+}
+
+fn handle_config(action: ConfigAction) -> Result<()> {
+    match action {
+        ConfigAction::Show => {
+            let config = AppConfig::load()?;
+            console().plain(&format!("default_backend = \"{}\"", config.default_backend));
+            if let Some(ref default_agent) = config.default_agent {
+                console().plain(&format!("default_agent = \"{}\"", default_agent));
+            }
+            if let Some(ref verbosity) = config.verbosity {
+                console().plain(&format!("verbosity = \"{}\"", verbosity));
+            }
+            console().plain(&format!("review_mode = {}", config.review_mode));
+
+            if !config.agents.is_empty() {
+                console().newline();
+                console().plain("[agents]");
+                for (agent_name, agent_config) in &config.agents {
+                    console().plain(&format!(
+                        "{} = {{ file = \"{}\"",
+                        agent_name, agent_config.file
+                    ));
+                    if let Some(ref description) = agent_config.description {
+                        console().plain(&format!("  description = \"{}\"", description));
+                    }
+                    if !agent_config.tags.is_empty() {
+                        console().plain(&format!(
+                            "  tags = [{}]",
+                            agent_config
+                                .tags
+                                .iter()
+                                .map(|t| format!("\"{}\"", t))
+                                .collect::<Vec<_>>()
+                                .join(", ")
+                        ));
+                    }
+                    console().plain("}");
+                }
+            }
+
+            if !config.backends.is_empty() {
+                console().newline();
+                for (backend_name, backend_config) in &config.backends {
+                    console().newline();
+                    console().plain(&format!("[{}]", backend_name));
+                    if let Some(ref api_key) = backend_config.api_key {
+                        // Use char-based slicing to safely handle UTF-8 and avoid panics
+                        let masked_key = if api_key.chars().count() > 8 {
+                            let chars: Vec<char> = api_key.chars().collect();
+                            let prefix: String = chars.iter().take(4).collect();
+                            let suffix: String = chars.iter().rev().take(4).rev().collect();
+                            format!("{}...{}", prefix, suffix)
+                        } else {
+                            "***".to_string()
+                        };
+                        console().plain(&format!("api_key = \"{}\"", masked_key));
+                    }
+                    if let Some(ref model) = backend_config.model {
+                        console().plain(&format!("model = \"{}\"", model));
+                    }
+                    if let Some(ref base_url) = backend_config.base_url {
+                        console().plain(&format!("base_url = \"{}\"", base_url));
+                    }
+                    if let Some(temperature) = backend_config.temperature {
+                        console().plain(&format!("temperature = {}", temperature));
+                    }
+                }
+            }
+        }
+        ConfigAction::Set { key, value } => {
+            let mut config = AppConfig::load()?;
             handle_agent(
                 cli.backend,
                 cli.add_dir,
@@ -133,42 +230,6 @@
             .await?;
         }
     }
-<<<<<<< HEAD
-}
-
-fn handle_conversations(action: ConversationsAction) -> Result<()> {
-    match action {
-        ConversationsAction::List => {
-            let storage = ConversationStorage::with_default_path()?;
-            let conversations = storage.list_conversations()?;
-
-            if conversations.is_empty() {
-                console().plain("No conversations found.");
-                return Ok(());
-            }
-
-            for conv in conversations {
-                console().plain(&format!("{:<25} {}", conv.id, conv.title));
-            }
-        }
-    }
-    Ok(())
-}
-
-fn handle_config(action: ConfigAction) -> Result<()> {
-    match action {
-        ConfigAction::Show => {
-            let config = AppConfig::load()?;
-            console().plain(&format!("default_backend = \"{}\"", config.default_backend));
-            if let Some(ref default_agent) = config.default_agent {
-                console().plain(&format!("default_agent = \"{}\"", default_agent));
-            }
-            if let Some(ref verbosity) = config.verbosity {
-                console().plain(&format!("verbosity = \"{}\"", verbosity));
-            }
-            console().plain(&format!("review_mode = {}", config.review_mode));
-=======
->>>>>>> c7f2500f
 
     Ok(())
 }